[package]
name = "brioche-core"
version = "0.1.1"
edition = "2021"

[dependencies]
anyhow = { version = "1.0.75", features = ["backtrace"] }
async-compression = { version = "0.4.5", features = ["tokio", "bzip2", "gzip", "xz", "zstd"] }
async-recursion = "1.0.5"
biome_formatter = "0.5.7"
biome_js_formatter = "0.5.7"
biome_js_parser = "0.5.7"
biome_js_syntax = "0.5.7"
biome_rowan = "0.5.7"
blake3 = "1.5.0"
brioche-pack = { path = "../brioche-pack" }
bstr = { version = "1.8.0", features = ["serde"] }
cfg-if = "1.0.0"
console-subscriber = "0.4.0"
debug-ignore = "1.0.5"
<<<<<<< HEAD
deno_ast = { version = "0.40.0", features = ["transpiling"] }
deno_core = "0.303.0"
=======
deno_ast = { version = "0.41.1", features = ["transpiling"] }
deno_core = "0.237.0"
>>>>>>> d09edd51
directories = "5.0.1"
futures = "0.3.29"
globset = "0.4.14"
hex = "0.4.3"
human-repr = "1.1.0"
joinery = "3.1.0"
json-canon = "0.1.3"
lazy_format = "2.0.3"
nix = { version = "0.29.0", features = ["user"] }
opentelemetry = "0.24.0"
opentelemetry_sdk = "0.24.0"
opentelemetry-otlp = {version = "0.17.0", default-features = false, features = ["http-proto", "reqwest-rustls"] }
opentelemetry-semantic-conventions = "0.16.0"
pathdiff = "0.2.1"
regex = "1.10.2"
relative-path = { version = "1.9.0", features = ["serde"] }
reqwest = { version = "0.12.4", default-features = false, features = ["rustls-tls", "zstd", "json", "stream"] }
reqwest-middleware = { version = "0.3.1", features = ["json"] }
reqwest-retry = "0.6.0"
rust-embed = { version = "8.1.0", features = ["debug-embed", "interpolate-folder-path", "include-exclude"] }
serde = { version = "1.0.193", features = ["derive"] }
serde_json = "1.0.108"
serde_v8 = "0.212.0"
serde_with = { version = "3.4.0", features = ["hex"] }
sha2 = "0.10.8"
sqlx = { version = "0.7.3", features = ["runtime-tokio-rustls", "sqlite", "macros", "migrate", "json"] }
strum = { version = "0.26.3", features = ["derive"] }
superconsole = "0.2.0"
termwiz = "0.22.0"
thiserror = "1.0.51"
tick-encoding = "0.1.2"
tokio = { version = "1.35.0", features = ["full", "tracing"] }
tokio-tar = "0.3.1"
tokio-util = { version = "0.7.10", features = ["compat", "full"] }
toml = "0.8.8"
tower-lsp = "0.20.0"
tracing = "0.1.40"
tracing-opentelemetry = "0.25.0"
tracing-subscriber = { version = "0.3.18", features = ["env-filter", "json", "tracing-log"] }
ulid = "1.1.0"
url = { version = "2.5.0", features = ["serde"] }
urlencoding = "2.1.3"
walkdir = "2.5.0"

[dev-dependencies]
assert_matches = "1.5.0"
criterion = { version = "0.5.1", features = ["async_tokio"] }
mockito = "1.2.0"
pretty_assertions = "1.4.0"
tempdir = "0.3.7"
zstd = "0.13.1"

[target.'cfg(target_os = "linux")'.dependencies]
libmount = "0.1.15"
unshare = { git = "https://github.com/brioche-dev/unshare.git" }

[[bench]]
name = "bake"
harness = false

[lints.clippy]
# Temporarily ignore false positives from `tracing::instrument`, see:
# https://github.com/rust-lang/rust-clippy/issues/12281
blocks_in_conditions = "allow"<|MERGE_RESOLUTION|>--- conflicted
+++ resolved
@@ -18,13 +18,8 @@
 cfg-if = "1.0.0"
 console-subscriber = "0.4.0"
 debug-ignore = "1.0.5"
-<<<<<<< HEAD
-deno_ast = { version = "0.40.0", features = ["transpiling"] }
+deno_ast = { version = "0.41.1", features = ["transpiling"] }
 deno_core = "0.303.0"
-=======
-deno_ast = { version = "0.41.1", features = ["transpiling"] }
-deno_core = "0.237.0"
->>>>>>> d09edd51
 directories = "5.0.1"
 futures = "0.3.29"
 globset = "0.4.14"
