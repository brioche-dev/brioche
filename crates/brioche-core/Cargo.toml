[package]
name = "brioche-core"
version = "0.1.4"
edition.workspace = true
rust-version.workspace = true

[dependencies]
anyhow = { version = "1.0.95", features = ["backtrace"] }
assert_matches = "1.5.0"
async-compression = { version = "0.4.18", features = ["tokio", "bzip2", "gzip", "xz", "zstd"] }
async-recursion = "1.1.1"
biome_formatter = "0.5.7"
biome_js_formatter = "0.5.7"
biome_js_parser = "0.5.7"
biome_js_syntax = "0.5.7"
biome_rowan = "0.5.7"
blake3 = "1.5.5"
brioche-pack = { path = "../brioche-pack" }
bstr = { version = "1.11.3", features = ["serde"] }
cfg-if = "1.0.0"
console-subscriber = "0.4.1"
debug-ignore = "1.0.5"
deno_ast = { version = "0.44.0", features = ["transpiling"] }
deno_core = "0.328.0"
directories = "6.0.0"
futures = "0.3.31"
globset = "0.4.15"
hex = "0.4.3"
joinery = "3.1.0"
json-canon = "0.1.3"
lazy_format = "2.0.3"
nix = { version = "0.29.0", features = ["user"] }
opentelemetry = "0.27.1"
opentelemetry_sdk = { version = "0.27.1", features = ["rt-tokio"] }
opentelemetry-otlp = { version = "0.27.0", default-features = false, features = ["http-proto", "reqwest-rustls"] }
opentelemetry-semantic-conventions = "0.27.0"
pathdiff = "0.2.3"
regex = "1.11.1"
relative-path = { version = "1.9.3", features = ["serde"] }
reqwest = { version = "0.12.9", default-features = false, features = ["rustls-tls", "zstd", "json", "stream"] }
reqwest-middleware = { version = "0.4.0", features = ["json"] }
reqwest-retry = "0.7.0"
rust-embed = { version = "8.5.0", features = ["debug-embed", "interpolate-folder-path", "include-exclude"] }
serde = { version = "1.0.217", features = ["derive"] }
serde_json = "1.0.138"
serde_v8 = "0.237.0"
serde_with = { version = "3.12.0", features = ["hex"] }
sha2 = "0.10.8"
sqlx = { version = "0.8.3", features = ["runtime-tokio-rustls", "sqlite", "macros", "migrate", "json"] }
strum = { version = "0.26.3", features = ["derive"] }
superconsole = "0.2.0"
thiserror = "2.0.11"
tick-encoding = "0.1.3"
tokio = { version = "1.43.0", features = ["full", "tracing"] }
tokio-util = { version = "0.7.13", features = ["compat", "io-util", "rt"] }
toml = "0.8.20"
tower-lsp = "0.20.0"
tracing = "0.1.41"
tracing-opentelemetry = "0.28.0"
tracing-subscriber = { version = "0.3.19", features = ["env-filter", "json", "tracing-log"] }
ulid = "1.1.4"
url = { version = "2.5.4", features = ["serde"] }
urlencoding = "2.1.3"
walkdir = "2.5.0"
petgraph = "0.7.1"
wax = { version = "0.6.0", default-features = false }
gix = { version = "0.70.0", features = ["blocking-network-client", "blocking-http-transport-reqwest"] }
tar = "0.4.43"
num_enum = "0.7.3"
jiff = { version = "0.1.16", features = ["serde"] }
zstd-framed = { version = "0.1.1", features = ["tokio"] }
<<<<<<< HEAD
object_store = { git = "https://github.com/brioche-dev/arrow-rs.git", branch = "object-store-disable-all-compression-formats", features = ["aws", "http"] }
fastcdc = { version = "3.1.0", features = ["tokio"] }
zstd = "0.13.2"
http = "1.2.0"
aws-config = "1.5.16"
aws-credential-types = "1.2.1"
async-trait = "0.1.86"
aws-types = "1.3.5"
=======
zip = { version = "2.2.2", default-features = false, features = ["bzip2", "deflate", "deflate64", "lzma", "zstd"] }
>>>>>>> 55e6b2e7

[dev-dependencies]
aws-runtime = "1.5.5"
brioche-test-support = { path = "../brioche-test-support" }
divan = "0.1.17"
indoc = "2.0.5"
mockito = "1.6.1"
pretty_assertions = "1.4.1"
tempdir = "0.3.7"

[target.'cfg(target_os = "linux")'.dependencies]
libmount = "0.1.15"
unshare = { git = "https://github.com/brioche-dev/unshare.git" }

[[bench]]
name = "bake"
harness = false

[[bench]]
name = "blob"
harness = false

[[bench]]
name = "directory"
harness = false

[[bench]]
name = "input"
harness = false

[lints]
workspace = true<|MERGE_RESOLUTION|>--- conflicted
+++ resolved
@@ -69,7 +69,6 @@
 num_enum = "0.7.3"
 jiff = { version = "0.1.16", features = ["serde"] }
 zstd-framed = { version = "0.1.1", features = ["tokio"] }
-<<<<<<< HEAD
 object_store = { git = "https://github.com/brioche-dev/arrow-rs.git", branch = "object-store-disable-all-compression-formats", features = ["aws", "http"] }
 fastcdc = { version = "3.1.0", features = ["tokio"] }
 zstd = "0.13.2"
@@ -78,9 +77,7 @@
 aws-credential-types = "1.2.1"
 async-trait = "0.1.86"
 aws-types = "1.3.5"
-=======
 zip = { version = "2.2.2", default-features = false, features = ["bzip2", "deflate", "deflate64", "lzma", "zstd"] }
->>>>>>> 55e6b2e7
 
 [dev-dependencies]
 aws-runtime = "1.5.5"
