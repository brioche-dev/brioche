--- conflicted
+++ resolved
@@ -615,7 +615,6 @@
 
             tracing::info!("built JS LSP");
 
-<<<<<<< HEAD
             while let Some((message, response_tx)) = rx.recv().await {
                 tracing::info!(?message, "got message");
                 let response = match message {
@@ -625,7 +624,7 @@
                     JsLspMessage::Diagnostic(params) => {
                         call_method_1(&mut js_runtime, &js_lsp, "diagnostic", &params)
                     }
-                    JsLspMessage::GotoDefintion(params) => {
+                    JsLspMessage::GotoDefinition(params) => {
                         call_method_1(&mut js_runtime, &js_lsp, "gotoDefinition", &params)
                     }
                     JsLspMessage::Hover(params) => {
@@ -644,36 +643,6 @@
                         call_method_1(&mut js_runtime, &js_lsp, "rename", &params)
                     }
                 };
-=======
-        while let Some((message, response_tx)) = rx.recv().await {
-            tracing::info!(?message, "got message");
-            let response = match message {
-                JsLspMessage::Completion(params) => {
-                    call_method_1(&mut js_runtime, &js_lsp, "completion", &params)
-                }
-                JsLspMessage::Diagnostic(params) => {
-                    call_method_1(&mut js_runtime, &js_lsp, "diagnostic", &params)
-                }
-                JsLspMessage::GotoDefinition(params) => {
-                    call_method_1(&mut js_runtime, &js_lsp, "gotoDefinition", &params)
-                }
-                JsLspMessage::Hover(params) => {
-                    call_method_1(&mut js_runtime, &js_lsp, "hover", &params)
-                }
-                JsLspMessage::DocumentHighlight(params) => {
-                    call_method_1(&mut js_runtime, &js_lsp, "documentHighlight", &params)
-                }
-                JsLspMessage::References(params) => {
-                    call_method_1(&mut js_runtime, &js_lsp, "references", &params)
-                }
-                JsLspMessage::PrepareRename(params) => {
-                    call_method_1(&mut js_runtime, &js_lsp, "prepareRename", &params)
-                }
-                JsLspMessage::Rename(params) => {
-                    call_method_1(&mut js_runtime, &js_lsp, "rename", &params)
-                }
-            };
->>>>>>> d09edd51
 
                 match response {
                     Ok(response) => {
