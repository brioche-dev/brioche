--- conflicted
+++ resolved
@@ -13,21 +13,13 @@
 anyhow = { version = "1.0.95", features = ["backtrace"] }
 brioche-core = { path = "../brioche-core" }
 cfg-if = "1.0.0"
-<<<<<<< HEAD
-clap = { version = "4.5.27", features = ["derive"] }
+clap = { version = "4.5.28", features = ["derive"] }
 csv = "1.3.1"
 futures = "0.3.31"
 hex = "0.4.3"
 notify = "8.0.0"
 object_store = { git = "https://github.com/brioche-dev/arrow-rs.git", branch = "object-store-disable-all-compression-formats", features = ["aws"] }
-openssl = { version = "0.10.69", optional = true }
-=======
-clap = { version = "4.5.28", features = ["derive"] }
-futures = "0.3.31"
-hex = "0.4.3"
-notify = "8.0.0"
 openssl = { version = "0.10.70", optional = true }
->>>>>>> 55e6b2e7
 reqwest = { version = "0.12.9", default-features = false, features = ["rustls-tls", "zstd", "json"] }
 serde = { version = "1.0.217", features = ["derive"] }
 serde_json = "1.0.138"
